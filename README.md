--- conflicted
+++ resolved
@@ -74,7 +74,6 @@
 - **ChromaDB** — For storing and retrieving vector embeddings efficiently.
 - **Gradio** — For building an intuitive and interactive user interface.
 
-<<<<<<< HEAD
 ---
 
 ## ⚙️ Installation
@@ -110,7 +109,7 @@
 
 ---
 
-=======
+
 1. Clone the repository:
    ```
    git clone https://github.com/openMF/community-ai.git
@@ -132,7 +131,7 @@
    cd Web-App
    ```
    
->>>>>>> f765f9ff
+
 ## Usage
 
 You can run the Mifos Chatbot in two ways:
